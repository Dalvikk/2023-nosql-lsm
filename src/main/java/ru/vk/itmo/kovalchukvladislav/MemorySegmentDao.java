package ru.vk.itmo.kovalchukvladislav;

import ru.vk.itmo.BaseEntry;
import ru.vk.itmo.Config;
import ru.vk.itmo.Entry;

import java.io.IOException;
import java.lang.foreign.MemorySegment;

public class MemorySegmentDao extends AbstractInMemoryDao<MemorySegment, Entry<MemorySegment>> {
<<<<<<< HEAD
    private static final ValueLayout.OfByte VALUE_LAYOUT = ValueLayout.JAVA_BYTE;
    private static final Serializer MEMORY_SEGMENT_SERIALIZER = new Serializer();
    private static final Comparator<? super MemorySegment> COMPARATOR = getComparator();

    public MemorySegmentDao(Config config) {
        super(config, COMPARATOR, MEMORY_SEGMENT_SERIALIZER);
=======
    private static final Serializer MEMORY_SEGMENT_SERIALIZER = new Serializer();

    public MemorySegmentDao(Config config) throws IOException {
        super(config, MemorySegmentComparator.INSTANCE, MEMORY_SEGMENT_SERIALIZER);
>>>>>>> b5c482dd
    }

    private static class Serializer implements MemorySegmentSerializer<MemorySegment, Entry<MemorySegment>> {
        @Override
        public MemorySegment toValue(MemorySegment input) {
            return input;
        }

        @Override
        public MemorySegment fromValue(MemorySegment value) {
            return value;
        }

        @Override
        public long size(MemorySegment value) {
            if (value == null) {
                return 0;
            }
            return value.byteSize();
        }

        @Override
        public Entry<MemorySegment> createEntry(MemorySegment key, MemorySegment value) {
            return new BaseEntry<>(key, value);
        }
    }

    private static class Serializer implements MemorySegmentSerializer<MemorySegment, Entry<MemorySegment>> {
        @Override
        public MemorySegment toValue(MemorySegment input) {
            return input;
        }

        @Override
        public MemorySegment fromValue(MemorySegment value) {
            return value;
        }

        @Override
        public long size(MemorySegment value) {
            return value.byteSize();
        }

        @Override
        public Entry<MemorySegment> createEntry(MemorySegment key, MemorySegment value) {
            return new BaseEntry<>(key, value);
        }
    }
}
<|MERGE_RESOLUTION|>--- conflicted
+++ resolved
@@ -8,19 +8,10 @@
 import java.lang.foreign.MemorySegment;
 
 public class MemorySegmentDao extends AbstractInMemoryDao<MemorySegment, Entry<MemorySegment>> {
-<<<<<<< HEAD
-    private static final ValueLayout.OfByte VALUE_LAYOUT = ValueLayout.JAVA_BYTE;
-    private static final Serializer MEMORY_SEGMENT_SERIALIZER = new Serializer();
-    private static final Comparator<? super MemorySegment> COMPARATOR = getComparator();
-
-    public MemorySegmentDao(Config config) {
-        super(config, COMPARATOR, MEMORY_SEGMENT_SERIALIZER);
-=======
     private static final Serializer MEMORY_SEGMENT_SERIALIZER = new Serializer();
 
     public MemorySegmentDao(Config config) throws IOException {
         super(config, MemorySegmentComparator.INSTANCE, MEMORY_SEGMENT_SERIALIZER);
->>>>>>> b5c482dd
     }
 
     private static class Serializer implements MemorySegmentSerializer<MemorySegment, Entry<MemorySegment>> {
@@ -47,26 +38,4 @@
             return new BaseEntry<>(key, value);
         }
     }
-
-    private static class Serializer implements MemorySegmentSerializer<MemorySegment, Entry<MemorySegment>> {
-        @Override
-        public MemorySegment toValue(MemorySegment input) {
-            return input;
-        }
-
-        @Override
-        public MemorySegment fromValue(MemorySegment value) {
-            return value;
-        }
-
-        @Override
-        public long size(MemorySegment value) {
-            return value.byteSize();
-        }
-
-        @Override
-        public Entry<MemorySegment> createEntry(MemorySegment key, MemorySegment value) {
-            return new BaseEntry<>(key, value);
-        }
-    }
 }
