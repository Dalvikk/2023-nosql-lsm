--- conflicted
+++ resolved
@@ -4,23 +4,13 @@
 import ru.vk.itmo.Dao;
 import ru.vk.itmo.Entry;
 
-<<<<<<< HEAD
-import java.io.File;
 import java.io.IOException;
-import java.io.RandomAccessFile;
-import java.io.UncheckedIOException;
-=======
-import java.io.IOException;
->>>>>>> b5c482dd
 import java.lang.foreign.Arena;
 import java.lang.foreign.MemorySegment;
 import java.lang.foreign.ValueLayout;
 import java.nio.channels.FileChannel;
-<<<<<<< HEAD
-=======
 import java.nio.file.Files;
 import java.nio.file.OpenOption;
->>>>>>> b5c482dd
 import java.nio.file.Path;
 import java.nio.file.StandardOpenOption;
 import java.util.Comparator;
@@ -32,11 +22,7 @@
 /**
  * Saves state (two files) when closed in <code>config.basePath()</code><br> directory.
  *
-<<<<<<< HEAD
- * <p>Directory contains two files:
-=======
  * <p>State contains two files:
->>>>>>> b5c482dd
  * <li>
  * <tt>db</tt> with sorted by key entries
  * </li>
@@ -44,29 +30,6 @@
  * <tt>offsets</tt> with keys offsets at <tt>db</tt>(in bytes)
  * </li>
  *
-<<<<<<< HEAD
- * <p>This allows search entries using a binary search after <tt>db</tt> reading (usually less due to missing values)
- */
-public abstract class AbstractInMemoryDao<D, E extends Entry<D>> implements Dao<D, E> {
-    private static final String DB_FILENAME = "db";
-    private static final int SIZE_LENGTH = Long.BYTES;
-    private static final String OFFSETS_FILENAME = "offsets";
-
-    private final Path basePath;
-    private volatile boolean closed = false;
-    private volatile long[] storageOffsets = null;
-    private final Comparator<? super D> comparator;
-    private final ConcurrentNavigableMap<D, E> dao;
-    private final MemorySegmentSerializer<D, E> serializer;
-
-    protected AbstractInMemoryDao(Config config,
-                                  Comparator<? super D> comparator,
-                                  MemorySegmentSerializer<D, E> serializer) {
-        this.comparator = comparator;
-        this.serializer = serializer;
-        this.dao = new ConcurrentSkipListMap<>(comparator);
-        this.basePath = config.basePath();
-=======
  * <p>This allows use binary search after <tt>db</tt> reading
  */
 public abstract class AbstractInMemoryDao<D, E extends Entry<D>> implements Dao<D, E> {
@@ -129,7 +92,6 @@
 
         dstChannel[index] = fileChannel;
         dstSegment[index] = mappedSegment;
->>>>>>> b5c482dd
     }
 
     @Override
@@ -148,22 +110,6 @@
     public E get(D key) {
         E e = dao.get(key);
         if (e != null) {
-<<<<<<< HEAD
-            return e;
-        }
-        E fromFile = findInStorage(key);
-        if (fromFile == null) {
-            return null;
-        }
-        E previousValue = dao.putIfAbsent(key, fromFile);
-        if (previousValue != null) {
-            // If new value was putted while we were looking for in storage, just return it
-            // Maybe should return previousValue, as value which was stored when method called
-            // But this is concurrency, there are no guarantees
-            return previousValue;
-        }
-        return fromFile;
-=======
             return e.value() == null ? null : e;
         }
         for (int i = storagesCount - 1; i >= 0; i--) {
@@ -173,7 +119,6 @@
             }
         }
         return null;
->>>>>>> b5c482dd
     }
 
     @Override
@@ -218,24 +163,14 @@
 
     @Override
     public synchronized void flush() throws IOException {
-<<<<<<< HEAD
-        long[] offsets = writeEntries();
-        writeOffsets(offsets);
-=======
         if (!dao.isEmpty()) {
             writeData();
             Files.writeString(metadataPath, String.valueOf(storagesCount + 1));
         }
->>>>>>> b5c482dd
     }
 
     @Override
     public synchronized void close() throws IOException {
-<<<<<<< HEAD
-        if (!closed) {
-            flush();
-            closed = true;
-=======
         if (arena.scope().isAlive()) {
             arena.close();
         }
@@ -249,7 +184,6 @@
             if (channel.isOpen()) {
                 channel.close();
             }
->>>>>>> b5c482dd
         }
     }
 
@@ -258,14 +192,10 @@
     //  ===================================
 
     private D readValue(MemorySegment memorySegment, long offset) {
-<<<<<<< HEAD
-        long size = memorySegment.get(ValueLayout.JAVA_LONG_UNALIGNED, offset);
-=======
         long size = memorySegment.get(LONG_LAYOUT, offset);
         if (size == 0) {
             return null;
         }
->>>>>>> b5c482dd
         MemorySegment valueSegment = memorySegment.asSlice(offset + SIZE_LENGTH, size);
         return serializer.toValue(valueSegment);
     }
@@ -274,105 +204,6 @@
     private long writeValue(D value, MemorySegment memorySegment, long offset) {
         MemorySegment valueSegment = serializer.fromValue(value);
         long size = valueSegment.byteSize();
-<<<<<<< HEAD
-
-        memorySegment.set(ValueLayout.JAVA_LONG_UNALIGNED, offset, size);
-        MemorySegment.copy(valueSegment, 0, memorySegment, offset + SIZE_LENGTH, size);
-        return offset + SIZE_LENGTH + size;
-    }
-
-    //  ===================================
-    //  Reading offsets and data
-    //  ===================================
-
-    /**
-     * Read offsets from file.<br>
-     * If file doesn't exist will be filled with empty array and output a warning message.<br>
-     * After completion of work storageOffsets not null.
-     */
-    private synchronized void readOffsets() {
-        if (storageOffsets != null) {
-            return;
-        }
-        File offsetsFile = basePath.resolve(OFFSETS_FILENAME).toFile();
-        if (!offsetsFile.exists()) {
-            // Предположим что тут и далее нормальный логгер, и мы вызываем log.warning(), log.error() вместо этого
-            System.out.println(
-                    "[WARN] Previous saved data in path: " + offsetsFile.getPath() + " didn't found."
-                            + "It's ok if this storage launches first time or didn't save data before"
-            );
-            this.storageOffsets = new long[] {};
-            return;
-        }
-
-        try (RandomAccessFile file = new RandomAccessFile(offsetsFile, "r");
-             FileChannel channel = file.getChannel();
-             Arena arena = Arena.ofConfined()) {
-
-            MemorySegment fileSegment = channel.map(FileChannel.MapMode.READ_ONLY, 0, channel.size(), arena);
-            this.storageOffsets = fileSegment.toArray(ValueLayout.OfLong.JAVA_LONG);
-        } catch (IOException e) {
-            throw new UncheckedIOException(e);
-        }
-    }
-
-    private E findInStorage(D key) {
-        if (storageOffsets == null) {
-            readOffsets();
-        }
-        if (storageOffsets.length == 0) {
-            return null;
-        }
-
-        File databaseFile = basePath.resolve(DB_FILENAME).toFile();
-        if (!databaseFile.exists()) {
-            System.out.println(
-                    "[ERROR] Previous saved data in path: " + databaseFile.getPath() + " didn't found, "
-                            + "but offsets file exist."
-            );
-            return null;
-        }
-
-        try (RandomAccessFile file = new RandomAccessFile(databaseFile, "r");
-             FileChannel channel = file.getChannel()) {
-            Arena arena = Arena.ofAuto();
-            MemorySegment fileSegment = channel.map(FileChannel.MapMode.READ_ONLY, 0, channel.size(), arena);
-
-            // binary search
-            D foundedKey = null;
-            int leftOffsetIndex = -1; // offset of element <= key
-            int rightOffsetIndex = storageOffsets.length; // offset of element > key
-
-            while (leftOffsetIndex + 1 < rightOffsetIndex) {
-                int middleOffsetIndex = leftOffsetIndex + (rightOffsetIndex - leftOffsetIndex) / 2;
-                long middleOffset = storageOffsets[middleOffsetIndex];
-
-                D currentKey = readValue(fileSegment, middleOffset);
-                int compared = comparator.compare(currentKey, key);
-
-                if (compared < 0) {
-                    leftOffsetIndex = middleOffsetIndex;
-                } else if (compared > 0) {
-                    rightOffsetIndex = middleOffsetIndex;
-                } else {
-                    leftOffsetIndex = middleOffsetIndex;
-                    foundedKey = currentKey;
-                    break;
-                }
-            }
-            if (foundedKey == null) {
-                // not found, element at leftOffset < key
-                return null;
-            }
-
-            long valueOffset = storageOffsets[leftOffsetIndex] + SIZE_LENGTH + serializer.size(foundedKey);
-            D value = readValue(fileSegment, valueOffset);
-
-            return serializer.createEntry(foundedKey, value);
-        } catch (IOException e) {
-            throw new UncheckedIOException(e);
-        }
-=======
         memorySegment.set(LONG_LAYOUT, offset, size);
         if (size != 0) {
             MemorySegment.copy(valueSegment, 0, memorySegment, offset + SIZE_LENGTH, size);
@@ -420,36 +251,12 @@
             return -1;
         }
         return offsets.getAtIndex(LONG_LAYOUT, right);
->>>>>>> b5c482dd
     }
 
     //  ===================================
     //  Writing offsets and data
     //  ===================================
 
-<<<<<<< HEAD
-    // Return nullable offsets
-
-    private long[] writeEntries() throws IOException {
-        Path resultPath = basePath.resolve(DB_FILENAME);
-
-        try (FileChannel channel = FileChannel.open(
-                resultPath,
-                StandardOpenOption.READ,
-                StandardOpenOption.WRITE,
-                StandardOpenOption.TRUNCATE_EXISTING,
-                StandardOpenOption.CREATE);
-             Arena arena = Arena.ofConfined()) {
-
-            long size = calculateInMemoryDAOSize();
-            MemorySegment fileSegment = channel.map(FileChannel.MapMode.READ_WRITE, 0, size, arena);
-
-            int i = 0;
-            long offset = 0;
-            long[] offsets = new long[dao.size()];
-            for (E entry : dao.values()) {
-                offsets[i++] = offset;
-=======
     private void writeData() throws IOException {
         Path dbPath = basePath.resolve(DB_FILENAME_PREFIX + storagesCount);
         Path offsetsPath = basePath.resolve(OFFSETS_FILENAME_PREFIX + storagesCount);
@@ -476,49 +283,10 @@
                 offsetsSegment.setAtIndex(LONG_LAYOUT, i, offset);
                 i += 1;
 
->>>>>>> b5c482dd
                 offset = writeValue(entry.key(), fileSegment, offset);
                 offset = writeValue(entry.value(), fileSegment, offset);
             }
             fileSegment.load();
-<<<<<<< HEAD
-            return offsets;
-        }
-    }
-
-    private void writeOffsets(long[] offsets) throws IOException {
-        Path resultPath = basePath.resolve(OFFSETS_FILENAME);
-
-        try (FileChannel channel = FileChannel.open(
-                resultPath,
-                StandardOpenOption.READ,
-                StandardOpenOption.WRITE,
-                StandardOpenOption.TRUNCATE_EXISTING,
-                StandardOpenOption.CREATE);
-             Arena arena = Arena.ofConfined()) {
-
-            long size = (long) offsets.length * SIZE_LENGTH;
-            MemorySegment fileSegment = channel.map(FileChannel.MapMode.READ_WRITE, 0, size, arena);
-            MemorySegment offsetsSegment = MemorySegment.ofArray(offsets);
-            MemorySegment.copy(offsetsSegment, 0, fileSegment, 0, size);
-            fileSegment.load();
-        }
-    }
-
-    //  ===================================
-    //  Some util methods
-    //  ===================================
-
-    private long calculateInMemoryDAOSize() {
-        long size = 0;
-        for (E entry : dao.values()) {
-            size += 2 * SIZE_LENGTH;
-            size += serializer.size(entry.key());
-            size += serializer.size(entry.value());
-        }
-        return size;
-    }
-=======
             offsetsSegment.load();
         }
     }
@@ -534,5 +302,4 @@
     private long getEntryBytesSize(E entry) {
         return 2 * SIZE_LENGTH + serializer.size(entry.key()) + serializer.size(entry.value());
     }
->>>>>>> b5c482dd
 }